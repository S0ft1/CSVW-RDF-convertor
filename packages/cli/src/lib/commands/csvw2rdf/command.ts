import { CommandModule } from 'yargs';
import { CommonArgs } from '../../common.js';
import { pairwise } from '../../utils/pairwise.js';
import { commonPrefixes, RDFSerialization } from '@csvw-rdf-convertor/core';
import { ArgsWithDefaults, handler } from './handler.js';
import { dotProps } from '../../utils/dot-props.js';
import { confirm, input, select } from '@inquirer/prompts';
import { getPrefixes } from '../interactive/get-path-overrides.js';

export type TurtleOptions = {
  base?: string;
  prefix?: Record<string, string>;
} & (
    | {
      prefixLookup?: true;
      streaming?: false;
    }
    | {
      prefixLookup?: false;
      streaming?: true;
    }
  );

export interface C2RArgs extends CommonArgs {
  output?: string;
  minimal?: boolean;
  templateIris?: boolean;
  format?: RDFSerialization;
  turtle: TurtleOptions;
  interactive: boolean;
}

export const csvw2rdf: CommandModule<CommonArgs, C2RArgs> = {
  command: 'csvw2rdf',
  aliases: ['c2r'],
  describe: 'Convert CSVW to RDF',
  builder: {
    format: {
      describe: 'Output RDF serialization',
      choices: ['nquads', 'ntriples', 'turtle', 'trig'],
      defaultDescription:
        'Tries to infer the format from the output file extension, otherwise defaults to turtle',
    },
    output: {
      alias: 'o',
      describe: 'Output file',
      type: 'string',
      defaultDescription: 'Prints to stdout',
    },
    minimal: {
      describe: 'Use minimal conversion mode',
      type: 'boolean',
    },
    templateIris: {
      describe: 'Use template IRIs instead of URIs',
      type: 'boolean',
    },
<<<<<<< HEAD
=======
    baseIri: {
      describe: 'Base IRI for loading resources',
      type: 'string',
      defaultDescription: 'The input path',
    },
>>>>>>> 8a4fc9b8
    interactive: {
      describe: 'Interactive mode',
      type: 'boolean',
      default: false,
    },
    ['turtle.base']: {
      describe: 'Base IRI for turtle/TriG output',
      type: 'string',
    },
    ['turtle.prefix']: {
      array: true,
      type: 'string',
      describe:
        'Prefix for turtle/TriG output. Format: --turtle.prefix pref1: path1 pref2: path2 ...',
      defaultDescription:
        'RDFa Core Initial Context (https://www.w3.org/2011/rdfa-context/rdfa-1.1)',
      coerce: (value: string[]) => {
        if (value.length % 2) {
          throw new Error(
            `Missing value for path override "${value[value.length - 1]}"`
          );
        }
        return Object.fromEntries(
          pairwise(value).map(([p, v]) => [p.slice(0, -1), v])
        );
      },
    },
    ['turtle.prefixLookup']: {
      describe: 'Lookup prefixes for turtle/TriG output',
      type: 'boolean',
      defaultDescription: 'false',
      conflicts: ['turtle.streaming'],
    },
    ['turtle.streaming']: {
      describe:
        'When streaming the output, some pretty printing is not possible',
      type: 'boolean',
      defaultDescription: 'true',
      conflicts: ['turtle.prefixLookup'],
    },
  },
  handler: async (args) => {
    dotProps(args);
    args.turtle ??= {};
    if (args.interactive) {
      await interactiveOptions(args);
    } else {
      defaultOptions(args);
    }
    await handler(args as ArgsWithDefaults);
  },
};

/**
 * Infer RDF serialization format from the output file name.
 * @param output Output file name
 */
export function inferFormat(output?: string): RDFSerialization | undefined {
  if (!output) return undefined;
  const ext = output.split('.').pop();
  switch (ext) {
    case 'json':
      return 'jsonld';
    case 'nq':
      return 'nquads';
    case 'nt':
      return 'ntriples';
    case 'xml':
      return 'rdfxml';
    case 'trig':
      return 'trig';
    case 'ttl':
      return 'turtle';
    default:
      return undefined;
  }
}

async function interactiveOptions(args: C2RArgs): Promise<void> {
  args.output ??= await input({
    message: 'Output file [stdin]',
  });
  args.format ??= inferFormat(args.output);
  if (!args.format) {
    args.format = await select({
      choices: [
        'nquads',
        'ntriples',
        'turtle',
        'trig',
      ] satisfies RDFSerialization[],
      message: 'Output format [turtle]',
      default: 'turtle',
    });
  }
  args.baseIri ??=
    (await input({
      message: `Base IRI for loading resources ${args.input ? '' : '[empty]'}`,
      default: args.input ?? '',
    })) || undefined;
  args.minimal ??= await confirm({
    message:
      'Use minimal mode (include only the information gleaned from the cells of the tabular data)',
    default: false,
  });
  args.templateIris ??= await confirm({
    message:
      'Use template IRIs instead of URIs (e.g. https://example.com/{name} could result in https://example.com/Adéla instead of https://example.com/Ad%C3%A9la)',
    default: false,
  });
  if (args.format === 'turtle' || args.format === 'trig') {
    args.turtle.base ??= await input({
      message: 'Base IRI for turtle/TriG output [empty]',
    });
    args.turtle.streaming ??= !(await confirm({
      message:
        'Will the result fit in memory? (If not, some pretty printing is not possible)',
      default: false,
    }));
    if (args.turtle.streaming) {
      args.turtle.prefixLookup = false;
      if (!args.turtle.prefix || Object.keys(args.turtle.prefix).length === 0) {
        const manualPrefixes = await getPrefixes();
        if (manualPrefixes.length > 0) {
          args.turtle.prefix = {
            ...commonPrefixes,
            ...Object.fromEntries(manualPrefixes),
          };
        } else {
          args.turtle.prefix = commonPrefixes;
        }
      }
    } else {
      args.turtle.prefixLookup ??= await confirm({
        message: 'Lookup prefixes for turtle/TriG output',
        default: false,
      });
    }
  }
}
function defaultOptions(args: C2RArgs): void {
  args.format = args.format ?? inferFormat(args.output) ?? 'turtle';
  args.baseIri ??= args.input;
  args.turtle.prefix ??= commonPrefixes;
  if (args.turtle.prefixLookup) {
    if (args.turtle.streaming) {
      throw new Error(
        'Cannot use --turtle.prefixLookup and --turtle.streaming together'
      );
    }
    args.turtle.streaming = false;
  }
  if (args.turtle.streaming) {
    args.turtle.prefixLookup = false;
  }
  args.turtle.prefixLookup ??= false;
  args.turtle.streaming ??= true;
}<|MERGE_RESOLUTION|>--- conflicted
+++ resolved
@@ -55,14 +55,6 @@
       describe: 'Use template IRIs instead of URIs',
       type: 'boolean',
     },
-<<<<<<< HEAD
-=======
-    baseIri: {
-      describe: 'Base IRI for loading resources',
-      type: 'string',
-      defaultDescription: 'The input path',
-    },
->>>>>>> 8a4fc9b8
     interactive: {
       describe: 'Interactive mode',
       type: 'boolean',
