import { Bindings, ResultStream } from '@rdfjs/types';
import {
  convertColumnToDateFormattedColumn,
  formatDate,
  isDateFormatedColumn,
} from './utils/date-formatting.js';
import {
  CsvwTableDescription,
  CsvwTableDescriptionWithRequiredColumns,
} from './types/descriptor/table.js';
import {
  convertColumnToNumberFormattedColumn,
  isNumberColumn,
  transformNumber,
} from './utils/number-formating.js';
import { IssueTracker } from './utils/issue-tracker.js';
import { DataFactory } from 'rdf-data-factory';
import { trimUrl } from './utils/url-trimming.js';
import { CsvwColumn } from './rdf2csvw-convertor.js';
import { Readable } from 'readable-stream';
const factory = new DataFactory();

export function transformStream(
  stream: ResultStream<Bindings>,
  tableDescription: CsvwTableDescriptionWithRequiredColumns,
  columns: CsvwColumn[],
  issueTracker: IssueTracker
): ResultStream<Bindings> {
  const transformedStream = new Readable({
    objectMode: true,
    read() {
      // no-op
    },
  });
  //This part is called when the stream is piped to another stream and gets data.
  stream.on('data', (bindings) => {
    for (
      let i = 0;
      i < tableDescription.tableSchema.columns.length &&
      !tableDescription.tableSchema.columns[i].virtual;
      i++
    ) {
      const columnDescription = tableDescription.tableSchema.columns[i];
      if (!bindings.get(columns[i].queryVariable)) {
        if (columnDescription.null) {
          if (columnDescription.null instanceof Array) {
            bindings = bindings.set(
              columns[i].queryVariable,
              factory.literal(columnDescription.null[0])
            );
          } else {
            bindings = bindings.set(
              columns[i].queryVariable,
              factory.literal(columnDescription.null)
            );
          }
        } else {
          continue;
        }
      }
      const value = bindings.get(columns[i].queryVariable).value;
      if (isDateFormatedColumn(columnDescription)) {
        const convertedDateColumn =
          convertColumnToDateFormattedColumn(columnDescription);
        if (convertedDateColumn) {
          const formattedValue = formatDate(
            value,
            convertedDateColumn.datatype.format
          );
          bindings = bindings.set(
            columns[i].queryVariable,
            factory.literal(formattedValue)
          );
        }
      } else if (isNumberColumn(columnDescription)) {
        const convertedNumberColumn =
          convertColumnToNumberFormattedColumn(columnDescription);
        if (convertedNumberColumn) {
          const formattedValue = transformNumber(
            value,
            convertedNumberColumn,
            issueTracker
          );
          bindings = bindings.set(
            columns[i].queryVariable,
            factory.literal(formattedValue)
          );
        }
      } else if (columnDescription.valueUrl) {
        const formattedValue = trimUrl(
          value,
          columnDescription.valueUrl,
          columns[i].name,
          issueTracker
        );
        bindings = bindings.set(
          columns[i].queryVariable,
          factory.literal(formattedValue)
        );
<<<<<<< HEAD
      }
      else if (tableDescription.aboutUrl){
=======
      } else if (table.aboutUrl) {
>>>>>>> b8e000ca
        const formattedValue = trimUrl(
          value,
          tableDescription.aboutUrl,
          columns[i].name,
          issueTracker
        );
        bindings = bindings.set(
          columns[i].queryVariable,
          factory.literal(formattedValue)
        );
      }
    }
    transformedStream.push(bindings);
  });

  stream.on('end', () => {
    transformedStream.push(null);
  });

  stream.on('error', (err) => {
    transformedStream.destroy(err);
  });

  return transformedStream;
}<|MERGE_RESOLUTION|>--- conflicted
+++ resolved
@@ -97,12 +97,7 @@
           columns[i].queryVariable,
           factory.literal(formattedValue)
         );
-<<<<<<< HEAD
-      }
-      else if (tableDescription.aboutUrl){
-=======
       } else if (table.aboutUrl) {
->>>>>>> b8e000ca
         const formattedValue = trimUrl(
           value,
           tableDescription.aboutUrl,
