--- conflicted
+++ resolved
@@ -1,9 +1,4 @@
-<<<<<<< HEAD
 import { ValidationContext } from './context.js';
-=======
-
-import { Csvw2RdfContext } from '../csvw2rdf/context.js';
->>>>>>> 6a0ebf56
 import { CsvwTableDescription } from '../types/descriptor/table.js';
 import { validateDialect } from './dialect.js';
 import {
@@ -43,20 +38,16 @@
   '@context',
 ];
 
-<<<<<<< HEAD
-export function validateTable(t: CsvwTableDescription, ctx: ValidationContext) {
-=======
 /**
  * Validates a CSVW Table Description object against the defined schema and rules.
  *
  * @param t - The `CsvwTableDescription` object representing the table to validate.
- * @param ctx - The `Csvw2RdfContext` providing the context for validation, including
+ * @param ctx - The `ValidationContext` providing the context for validation, including
  *              the issue tracker and input descriptor.
  *
  * If any validation fails, errors are added to the issue tracker in the provided context.
  */
-export function validateTable(t: CsvwTableDescription, ctx: Csvw2RdfContext) {
->>>>>>> 6a0ebf56
+export function validateTable(t: CsvwTableDescription, ctx: ValidationContext) {
   if (typeof t.url !== 'string') t.url = undefined as any;
   if (t.url === undefined) {
     ctx.issueTracker.addError('Table must have a url property.');
