<<<<<<< HEAD
import { ValidationContext } from './context.js';
=======

import { Csvw2RdfContext } from '../csvw2rdf/context.js';
>>>>>>> 6a0ebf56
import { CsvwTableGroupDescription } from '../types/descriptor/table-group.js';
import { validateDialect } from './dialect.js';
import {
  PropertySchema,
  validateAllowedKeys,
  validateArray,
  validateChild,
  validateType,
  validateObject,
} from './generic.js';
import {
  inhPropKeys,
  validateInheritedProperties,
} from './inherited-properties.js';
import { validateTable } from './table.js';
import { validateTemplate } from './template.js';

const tgSchema: Partial<
  Record<keyof CsvwTableGroupDescription, PropertySchema>
> = {
  tableDirection: {
    type: 'string',
    validate: (v) => v === 'ltr' || v === 'rtl' || v === 'auto',
  },
};
const tgKeys = [
  ...inhPropKeys,
  'tables',
  'dialect',
  'notes',
  'tableDirection',
  'tableSchema',
  'transformations',
  '@id',
  '@type',
  '@context',
];
/**
 * Validates a `CsvwTableGroupDescription` object against the defined schema and rules.
 * 
 * This function performs a series of checks to ensure that the provided table group
 * adheres to the CSVW (CSV on the Web) specifications. It validates the allowed keys,
 * object structure, inherited properties, and child elements such as `dialect`, `tables`,
 * and `transformations`. Additionally, it ensures that the table group contains at least
 * one table and has the correct type.
 * 
 * @param {CsvwTableGroupDescription} tg - The table group description object to validate.
 * @param {Csvw2RdfContext} ctx - The context object containing validation utilities and an issue tracker.
 * 
 * @throws Will add errors to the issue tracker in the context if validation fails.
 */
export function validateTableGroup(
  tg: CsvwTableGroupDescription,
  ctx: ValidationContext
): void {
  validateAllowedKeys(tg, tgKeys, 'Table group', ctx);
  validateObject(tg, tgSchema, 'Table group', ctx);
  validateInheritedProperties(tg, 'Table group', ctx);
  validateChild(tg, 'dialect', validateDialect, ctx);
  if (!tg.tables?.length) {
    ctx.issueTracker.addError('Table group must contain at least one table');
  }
  validateType(tg, 'TableGroup', ctx);
  validateArray(tg, 'transformations', validateTemplate, ctx);
  validateArray(tg, 'tables', validateTable, ctx);
}<|MERGE_RESOLUTION|>--- conflicted
+++ resolved
@@ -1,9 +1,4 @@
-<<<<<<< HEAD
 import { ValidationContext } from './context.js';
-=======
-
-import { Csvw2RdfContext } from '../csvw2rdf/context.js';
->>>>>>> 6a0ebf56
 import { CsvwTableGroupDescription } from '../types/descriptor/table-group.js';
 import { validateDialect } from './dialect.js';
 import {
@@ -43,16 +38,16 @@
 ];
 /**
  * Validates a `CsvwTableGroupDescription` object against the defined schema and rules.
- * 
+ *
  * This function performs a series of checks to ensure that the provided table group
  * adheres to the CSVW (CSV on the Web) specifications. It validates the allowed keys,
  * object structure, inherited properties, and child elements such as `dialect`, `tables`,
  * and `transformations`. Additionally, it ensures that the table group contains at least
  * one table and has the correct type.
- * 
+ *
  * @param {CsvwTableGroupDescription} tg - The table group description object to validate.
- * @param {Csvw2RdfContext} ctx - The context object containing validation utilities and an issue tracker.
- * 
+ * @param {ValidationContext} ctx - The context object containing validation utilities and an issue tracker.
+ *
  * @throws Will add errors to the issue tracker in the context if validation fails.
  */
 export function validateTableGroup(
