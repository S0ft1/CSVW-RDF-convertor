import { DescriptorWrapper } from './core.js';
import { Expanded } from './types/descriptor/expanded.js';
import { CsvwTableGroupDescription } from './types/descriptor/table-group.js';
import { CsvwTableDescription } from './types/descriptor/table.js';
import { RDFSerialization } from './types/rdf-serialization.js';
import { MemoryLevel } from 'memory-level';
import { Quadstore, StoreOpts } from 'quadstore';
import { BlankNode, DataFactory, Literal, NamedNode, Quad } from 'n3';
import { Csvw2RdfOptions } from './conversion-options.js';
import {
  CsvwBuiltinDatatype,
  CsvwDatatype,
} from './types/descriptor/datatype.js';
import { commonPrefixes } from './utils/prefix.js';
import { CsvwInheritedProperties } from './types/descriptor/inherited-properties.js';
import { CsvwColumnDescription } from './types/descriptor/column-description.js';
import jsonld, { NodeObject } from 'jsonld';
import { defaultResolveFn, defaultResolveStreamFn } from './req-resolve.js';
import { CSVParser } from './csv-parser.js';

const { namedNode, blankNode, literal, defaultGraph, quad } = DataFactory;
export class CSVW2RDFConvertor {
  public constructor(private options: Csvw2RdfOptions) {}

  public async convert(input: DescriptorWrapper) {
    const backend = new MemoryLevel() as any;
    const { rdf, csvw } = commonPrefixes;
    // different versions of RDF.js types in quadstore and n3
    const store = new Quadstore({
      backend,
      dataFactory: DataFactory as unknown as StoreOpts['dataFactory'],
    });
    await store.open();

    /*await store.put(quad(
      namedNode('http://example.com/subject'),
      namedNode('http://example.com/predicate'),
      namedNode('http://example.com/object'),
      defaultGraph(),
    ));*/

    let groupNode: NamedNode | BlankNode;
    //1
    if (input.isTableGroup) {
      if (input.descriptor['@id'] === undefined) {
        groupNode = blankNode();
      } else {
        groupNode = namedNode(input.descriptor['@id']);
      }
    } else {
      groupNode = blankNode();
    }

    //2
<<<<<<< HEAD
    await this.emmitTriple(
      groupNode,
      namedNode(rdf + 'type'),
      namedNode(csvw + 'TableGroup'),
      store
    );
=======
    await store.put(
      quad(
        groupNode,
        namedNode('rdf:type'),
        namedNode('csvw:TableGroup'),
        defaultGraph()
      )
    );

>>>>>>> 3a93c13d
    //3
    //TODO: implement the third rule, for this utility functions will be created

    //4
    for (const table of input.getTables()) {
      if (table['http://www.w3.org/ns/csvw#suppressOutput'] === false) {
        //4.1
        const tableNode = this.createNamedNodeByIdOrBlankNode(table);
        //4.2
<<<<<<< HEAD
        await this.emmitTriple(
          groupNode,
          namedNode(csvw + 'table'),
          tableNode,
          store
        );
        //4.3
        await this.emmitTriple(
          tableNode,
          namedNode(rdf + 'type'),
          namedNode(csvw + 'Table'),
          store
        );
        //4.4
        await this.emmitTriple(
          tableNode,
          namedNode(csvw + 'url'),
          literal(table['http://www.w3.org/ns/csvw#url']),
          store
        );
        //4.5
        //TODO: implementovat
        //4.6
        let rowNum = 0;
        for await (const row of (
          await this.options.resolveStreamFn(
            table['http://www.w3.org/ns/csvw#url']
          )
        ).pipeThrough(
          new CSVParser(this.inherit('dialect', table, input.descriptor))
        )) {
          rowNum++;
          //4.6.1
          const rowNode: BlankNode = blankNode();
          //4.6.2
          await this.emmitTriple(
            tableNode,
            namedNode(csvw + 'row'),
            rowNode,
            store
          );
          //4.6.3
          await this.emmitTriple(
            rowNode,
            namedNode(rdf + 'type'),
            namedNode(csvw + 'Row'),
            store
          );
          //4.6.4
          await this.emmitTriple(
            rowNode,
            namedNode(csvw + 'rownum'),
            literal(rowNum.toString() + 'xsd:integer'),
            store
          );
          //4.6.5
        }
=======
        await store.put(
          quad(groupNode, namedNode('csvw:table'), tableNode, defaultGraph())
        );
        //4.3
        await store.put(
          quad(groupNode, namedNode('csvw:type'), tableNode, defaultGraph())
        );
>>>>>>> 3a93c13d
      }
    }
    //throw new Error('Not implemented.');
    store.close();
  }

<<<<<<< HEAD
  private async emmitTriple(
    first: NamedNode | BlankNode,
    second: NamedNode,
    third: NamedNode | BlankNode | Literal,
    store: Quadstore
  ): Promise<void> {
    await store.put(quad(first, second, third, defaultGraph()));
  }

  private createNamedNodeByIdOrBlankNode(
    input: Expanded<CsvwTableGroupDescription> | Expanded<CsvwTableDescription>
  ) {
=======
  private createNamedNodeByIdOrBlankNode(
    input: Expanded<CsvwTableGroupDescription> | Expanded<CsvwTableDescription>
  ): any {
    const { namedNode, blankNode } = DataFactory;
>>>>>>> 3a93c13d
    if (input['@id'] === undefined) {
      return blankNode();
    } else {
      return namedNode(input['@id']);
    }
  }

  private async insertExternalTriples(
    store: Quadstore,
    descriptor: DescriptorWrapper,
    object: NodeObject
  ) {
    const tempDoc: NodeObject = {};
    for (const key in descriptor.getExternalProps(object)) {
      tempDoc[key] = object[key];
    }
    const rdf = (await jsonld.toRDF(tempDoc)) as Quad[];
    await store.multiPut(rdf);
  }

  private interpretDatatype(
    value: string,
    col: Expanded<CsvwColumnDescription>,
    table: Expanded<CsvwTableDescription>,
    tg: Expanded<CsvwTableGroupDescription>
  ) {
    const { literal } = DataFactory;
    const dtOrBuiltin = this.inherit(
      'http://www.w3.org/ns/csvw#datatype',
      col,
      table['http://www.w3.org/ns/csvw#tableSchema'],
      table,
      tg
    );
    if (!dtOrBuiltin) {
      throw new Error(`No datatype specified for ${this.debugCol(col, table)}`);
    }
    const dt =
      typeof dtOrBuiltin === 'string'
        ? { 'http://www.w3.org/ns/csvw#base': dtOrBuiltin }
        : dtOrBuiltin;
    let dtUri = dt['@id'];
    const lang = this.inherit(
      'http://www.w3.org/ns/csvw#lang',
      col,
      table['http://www.w3.org/ns/csvw#tableSchema'],
      table,
      tg
    );
    if (!dtUri) {
      if (!dt['http://www.w3.org/ns/csvw#base']) {
        throw new Error('Datatype must contain either @id or base property');
      } else if (
        dt['http://www.w3.org/ns/csvw#base'] in CSVW2RDFConvertor.dtUris
      ) {
        dtUri = CSVW2RDFConvertor.dtUris[dt['http://www.w3.org/ns/csvw#base']];
      } else if (dt['http://www.w3.org/ns/csvw#base'] === 'string') {
        return lang
          ? literal(value, lang)
          : literal(value, commonPrefixes.xsd + 'string');
      } else {
        dtUri = commonPrefixes.xsd + dt['http://www.w3.org/ns/csvw#base'];
      }
    }
    return literal(value, dtUri);
  }

  private debugCol(
    col: Expanded<CsvwColumnDescription>,
    table: Expanded<CsvwTableDescription>
  ) {
    let res = (col['http://www.w3.org/ns/csvw#name'] || col['@id']) as string;
    if (table) {
      res += ` in table ${table['http://www.w3.org/ns/csvw#url']}`;
    }
    return res;
  }

  /**
   * get value of inherited property
   * @param levels - levels of inheritance (current, parent, grandparent, ...)
   */
  private inherit<K extends keyof Expanded<CsvwInheritedProperties>>(
    prop: K,
    ...levels: (Expanded<CsvwInheritedProperties> | undefined)[]
  ): Expanded<CsvwInheritedProperties>[K] {
    for (const level of levels) {
      if (level?.[prop] !== undefined) {
        return level[prop];
      }
    }
    return undefined;
  }

  private static dtUris: Partial<Record<CsvwBuiltinDatatype, string>> = {
    xml: commonPrefixes.rdf + 'XMLLiteral',
    html: commonPrefixes.rdf + 'HTML',
    json: commonPrefixes.csvw + 'JSON',
    number: commonPrefixes.xsd + 'double',
    any: commonPrefixes.xsd + 'anyAtomicType',
    binary: commonPrefixes.xsd + 'base64Binary',
    datetime: commonPrefixes.xsd + 'dateTime',
  };
}

interface PrefixCCResponse {
  [key: string]: string;
}

function setDefaults(options?: Csvw2RdfOptions): Required<Csvw2RdfOptions> {
  options ??= {};
  return {
    pathOverrides: options.pathOverrides ?? [],
    offline: options.offline ?? false,
    resolveFn: options.resolveFn ?? defaultResolveFn,
    resolveStreamFn: options.resolveStreamFn ?? defaultResolveStreamFn,
  };
}<|MERGE_RESOLUTION|>--- conflicted
+++ resolved
@@ -52,34 +52,24 @@
     }
 
     //2
-<<<<<<< HEAD
     await this.emmitTriple(
       groupNode,
       namedNode(rdf + 'type'),
       namedNode(csvw + 'TableGroup'),
       store
     );
-=======
-    await store.put(
-      quad(
-        groupNode,
-        namedNode('rdf:type'),
-        namedNode('csvw:TableGroup'),
-        defaultGraph()
-      )
-    );
-
->>>>>>> 3a93c13d
     //3
     //TODO: implement the third rule, for this utility functions will be created
 
     //4
+    for (const table of input.getTables()) {
+      if (table['http://www.w3.org/ns/csvw#suppressOutput'] === false) {
     for (const table of input.getTables()) {
       if (table['http://www.w3.org/ns/csvw#suppressOutput'] === false) {
         //4.1
         const tableNode = this.createNamedNodeByIdOrBlankNode(table);
+        const tableNode = this.createNamedNodeByIdOrBlankNode(table);
         //4.2
-<<<<<<< HEAD
         await this.emmitTriple(
           groupNode,
           namedNode(csvw + 'table'),
@@ -137,22 +127,12 @@
           );
           //4.6.5
         }
-=======
-        await store.put(
-          quad(groupNode, namedNode('csvw:table'), tableNode, defaultGraph())
-        );
-        //4.3
-        await store.put(
-          quad(groupNode, namedNode('csvw:type'), tableNode, defaultGraph())
-        );
->>>>>>> 3a93c13d
       }
     }
     //throw new Error('Not implemented.');
     store.close();
   }
 
-<<<<<<< HEAD
   private async emmitTriple(
     first: NamedNode | BlankNode,
     second: NamedNode,
@@ -165,12 +145,6 @@
   private createNamedNodeByIdOrBlankNode(
     input: Expanded<CsvwTableGroupDescription> | Expanded<CsvwTableDescription>
   ) {
-=======
-  private createNamedNodeByIdOrBlankNode(
-    input: Expanded<CsvwTableGroupDescription> | Expanded<CsvwTableDescription>
-  ): any {
-    const { namedNode, blankNode } = DataFactory;
->>>>>>> 3a93c13d
     if (input['@id'] === undefined) {
       return blankNode();
     } else {
