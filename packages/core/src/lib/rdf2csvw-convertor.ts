--- conflicted
+++ resolved
@@ -15,19 +15,7 @@
 import { Engine } from 'quadstore-comunica';
 import { Bindings, ResultStream } from '@rdfjs/types';
 import { Readable } from 'stream';
-<<<<<<< HEAD
 import { parseTemplate } from 'url-template';
-=======
-import { DescriptorWrapper, normalizeDescriptor } from './descriptor.js';
-import { CsvwTable } from './types/csvwTable.js';
-import { CsvwTableDescription } from './types/descriptor/table.js';
-import { defaultResolveJsonldFn } from './req-resolve.js';
-import { Engine } from 'quadstore-comunica';
-import { CsvwDatatype, CsvwNumberFormat } from './types/descriptor/datatype.js';
-import { ColumnDescriptionWithDataTypeAndFormat, CsvwColumnDescription } from './types/descriptor/column-description.js';
-
-//const { namedNode, blankNode, literal, defaultGraph, quad } = DataFactory;
->>>>>>> bee3cb87
 
 export class Rdf2CsvwConvertor {
   private options: Required<Rdf2CsvOptions>;
@@ -67,7 +55,6 @@
     const parser = new StreamParser({ format: 'text/turtle' });
     await this.store.putStream(reader.pipe(parser), { batchSize: 100 });
 
-<<<<<<< HEAD
     const tables = wrapper.isTableGroup
       ? wrapper.getTables()
       : ([wrapper.descriptor] as CsvwTableDescription[]);
@@ -101,7 +88,7 @@
       //console.log(query);
 
       const stream = await this.engine.queryBindings(query, {
-        baseIRI:
+        baseIri:
           (Array.isArray(wrapper.descriptor['@context']) &&
             wrapper.descriptor['@context'][1]?.['@base']) ||
           this.options.baseIri,
@@ -195,16 +182,6 @@
       );
     }
     return iri;
-=======
-    const stream = await this.engine.queryBindings(
-      'SELECT ?o ?p ?s WHERE { ?o ?p ?s }',
-      { baseIRI: 'http://example.org' }
-    );
-
-    //stream.on('data', (bindings) => console.log(bindings.toString()));
-    this.store.close();
-    return {} as Stream; //This is a placeholder. The actual conversion logic will go here.
->>>>>>> bee3cb87
   }
 
   /**
@@ -223,7 +200,6 @@
     options ??= {};
     return {
       pathOverrides: options.pathOverrides ?? [],
-      offline: options.offline ?? false,
       baseIri: options.baseIri ?? '',
       resolveJsonldFn: options.resolveJsonldFn ?? defaultResolveJsonldFn,
       descriptorNotProvided: options.descriptorNotProvided ?? false,
