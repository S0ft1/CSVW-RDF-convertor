{
  "name": "@csvw-rdf-convertor/core",
<<<<<<< HEAD
  "version": "0.4.1",
=======
  "version": "0.4.2",
>>>>>>> 112c405f
  "description": "",
  "keywords": [
    "csv",
    "csvw",
    "rdf",
    "convert",
    "converter",
    "conversion",
    "stream",
    "streaming"
  ],
  "repository": {
    "type": "git",
    "url": "https://github.com/S0ft1/CSVW-RDF-convertor"
  },
  "homepage": "https://s0ft1.github.io/CSVW-RDF-convertor",
  "license": "MIT",
  "type": "module",
  "main": "./dist/index.js",
  "module": "./dist/index.js",
  "types": "./dist/index.d.ts",
  "exports": {
    "./package.json": "./package.json",
    ".": {
      "types": "./dist/index.d.ts",
      "import": "./dist/index.js",
      "default": "./dist/index.js"
    }
  },
  "files": [
    "dist",
    "!**/*.tsbuildinfo"
  ],
  "nx": {
    "sourceRoot": "packages/core/src",
    "tags": [
      "env:library"
    ],
    "targets": {
      "build": {
        "executor": "@nx/js:swc",
        "outputs": [
          "{options.outputPath}"
        ],
        "options": {
          "outputPath": "packages/core/dist",
          "main": "packages/core/src/index.ts",
          "tsConfig": "packages/core/tsconfig.lib.json",
          "skipTypeCheck": true,
          "stripLeadingPaths": true
        }
      }
    }
  },
  "dependencies": {
    "@date-fns/tz": "^1.2.0",
    "@rdfjs/prefix-map": "^0.1.2",
    "@rdfjs/types": "^2.0.1",
    "@swc/helpers": "~0.5.11",
    "bcp47-validate": "^1.0.0",
    "csv": "^6.3.11",
    "date-fns": "^4.1.0",
    "idna-uts46-hx": "^6.0.8",
    "jsonld": "^8.3.3",
    "jsonld-streaming-parser": "^5.0.0",
    "memory-level": "^3.0.0",
    "mnemonist": "^0.40.2",
    "n3": "^1.23.1",
    "quadstore": "^15.3.0",
    "quadstore-comunica": "^6.0.1",
    "rdfxml-streaming-parser": "^3.0.1",
    "readable-stream": "^4.7.0",
    "url-template": "^3.1.1"
  },
  "devDependencies": {
    "@types/jsonld": "^1.5.15",
    "@types/n3": "^1.21.1",
    "@types/node": "^22.13.5",
    "@types/readable-stream": "^4.0.18",
    "jest-fetch-mock": "^3.0.3",
    "jest-rdf": "^2.0.0"
  }
}<|MERGE_RESOLUTION|>--- conflicted
+++ resolved
@@ -1,10 +1,6 @@
 {
   "name": "@csvw-rdf-convertor/core",
-<<<<<<< HEAD
-  "version": "0.4.1",
-=======
   "version": "0.4.2",
->>>>>>> 112c405f
   "description": "",
   "keywords": [
     "csv",
